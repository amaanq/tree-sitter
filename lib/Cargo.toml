--- conflicted
+++ resolved
@@ -23,19 +23,11 @@
 ]
 
 [dependencies]
-<<<<<<< HEAD
-lazy_static = { version = "1.4", optional = true }
-regex = "1.7"
-
-[build-dependencies]
-cc = "1.0.78"
-=======
 lazy_static = { version = "1.4.0", optional = true }
 regex = "1.9.1"
 
 [build-dependencies]
-cc = "^1.0.79"
->>>>>>> 3f44b896
+cc = "1.0.79"
 
 [lib]
 path = "binding_rust/lib.rs"