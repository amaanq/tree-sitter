--- conflicted
+++ resolved
@@ -9,7 +9,6 @@
 use anyhow::{anyhow, bail, Result};
 use std::io::{self, Write};
 use std::sync::atomic::AtomicUsize;
-<<<<<<< HEAD
 use std::time::{Duration, Instant};
 use std::{fmt, thread, usize};
 use tree_sitter::{InputEdit, LogType, Parser, Point, Tree};
@@ -52,11 +51,6 @@
         })
     }
 }
-=======
-use std::time::Instant;
-use std::{fmt, fs, usize};
-use tree_sitter::{ffi, InputEdit, Language, LogType, Parser, Point, Tree};
->>>>>>> 3f44b896
 
 #[derive(Debug)]
 pub struct Edit {
@@ -81,7 +75,6 @@
     }
 }
 
-<<<<<<< HEAD
 pub fn parse_input(
     mut input: ParserInput,
     output: Option<&OutputFormat>,
@@ -100,58 +93,17 @@
 ) -> Result<bool> {
     let mut parser = Parser::new();
     parser.set_language(input.language)?;
-=======
-#[derive(Copy, Clone)]
-pub enum ParseOutput {
-    Normal,
-    Quiet,
-    Xml,
-    Dot,
-}
-
-pub struct ParseFileOptions<'a> {
-    pub language: Language,
-    pub path: &'a Path,
-    pub edits: &'a [&'a str],
-    pub max_path_length: usize,
-    pub output: ParseOutput,
-    pub print_time: bool,
-    pub timeout: u64,
-    pub debug: bool,
-    pub debug_graph: bool,
-    pub cancellation_flag: Option<&'a AtomicUsize>,
-    pub encoding: Option<u32>,
-}
-
-pub fn parse_file_at_path(opts: ParseFileOptions) -> Result<bool> {
-    let mut _log_session = None;
-    let mut parser = Parser::new();
-    parser.set_language(opts.language)?;
-    let mut source_code = fs::read(opts.path)
-        .with_context(|| format!("Error reading source file {:?}", opts.path))?;
->>>>>>> 3f44b896
 
     // If the `--cancel` flag was passed, then cancel the parse
     // when the user types a newline.
-    unsafe { parser.set_cancellation_flag(opts.cancellation_flag) };
+    unsafe { parser.set_cancellation_flag(cancellation_flag) };
 
     // Set a timeout based on the `--time` flag.
-<<<<<<< HEAD
     parser.set_timeout_micros(timeout);
     // Render an HTML graph if `--debug-graph` was passed
 
     // Log to stderr if `--debug` was passed
     if debug {
-=======
-    parser.set_timeout_micros(opts.timeout);
-
-    // Render an HTML graph if `--debug-graph` was passed
-    if opts.debug_graph {
-        _log_session = Some(util::log_graphs(&mut parser, "log.html")?);
-    }
-    // Log to stderr if `--debug` was passed
-    else if opts.debug {
->>>>>>> 3f44b896
         parser.set_logger(Some(Box::new(|log_type, message| {
             if log_type == LogType::Lex {
                 io::stderr().write(b"  ").unwrap();
@@ -161,32 +113,6 @@
     }
 
     let time = Instant::now();
-<<<<<<< HEAD
-=======
-
-    #[inline(always)]
-    fn is_utf16_bom(bom_bytes: &[u8]) -> bool {
-        bom_bytes == [0xFF, 0xFE] || bom_bytes == [0xFE, 0xFF]
-    }
-
-    let tree = match opts.encoding {
-        Some(encoding) if encoding == ffi::TSInputEncoding_TSInputEncodingUTF16 => {
-            let source_code_utf16 = source_code
-                .chunks_exact(2)
-                .map(|chunk| u16::from_le_bytes([chunk[0], chunk[1]]))
-                .collect::<Vec<_>>();
-            parser.parse_utf16(&source_code_utf16, None)
-        }
-        None if is_utf16_bom(&source_code[0..2]) => {
-            let source_code_utf16 = source_code
-                .chunks_exact(2)
-                .map(|chunk| u16::from_le_bytes([chunk[0], chunk[1]]))
-                .collect::<Vec<_>>();
-            parser.parse_utf16(&source_code_utf16, None)
-        }
-        _ => parser.parse(&source_code, None),
-    };
->>>>>>> 3f44b896
 
     let (encoding, bom_len) = Encoding::test_bytes(&input.source_code)
         .map(|x| (x, x.bom().len()))
@@ -221,7 +147,6 @@
     let mut stdout = io::stdout();
 
     if let Some(mut tree) = tree {
-<<<<<<< HEAD
         let node_ids = if apply_edits {
             Some(collect_node_ids(&mut tree))
         } else {
@@ -257,27 +182,15 @@
             }
             let edited_tree = tree.clone();
             if apply_edits {
-                tree = parser.parse(&input.source_code, Some(&edited_tree)).unwrap();
+                tree = parser
+                    .parse(&input.source_code, Some(&edited_tree))
+                    .unwrap();
                 changed_ranges.replace(edited_tree.changed_ranges(&tree).collect());
-=======
-        if opts.debug_graph && !opts.edits.is_empty() {
-            println!("BEFORE:\n{}", String::from_utf8_lossy(&source_code));
-        }
-
-        for (i, edit) in opts.edits.iter().enumerate() {
-            let edit = parse_edit_flag(&source_code, edit)?;
-            perform_edit(&mut tree, &mut source_code, &edit);
-            tree = parser.parse(&source_code, Some(&tree)).unwrap();
-
-            if opts.debug_graph {
-                println!("AFTER {}:\n{}", i, String::from_utf8_lossy(&source_code));
->>>>>>> 3f44b896
             }
         }
 
         let duration = time.elapsed();
         let duration_ms = duration.as_secs() * 1000 + duration.subsec_nanos() as u64 / 1000000;
-<<<<<<< HEAD
 
         let (lines_count_from_one, mut show_text) = match output {
             Some(OutputFormat::SExpression(flags)) => {
@@ -315,37 +228,12 @@
                 if time_it {
                     let (_, duration) = timeit(func)?;
                     eprintln!("\n--- rendered: {:?}", duration);
-=======
-        let mut cursor = tree.walk();
-
-        if matches!(opts.output, ParseOutput::Normal) {
-            let mut needs_newline = false;
-            let mut indent_level = 0;
-            let mut did_visit_children = false;
-            loop {
-                let node = cursor.node();
-                let is_named = node.is_named();
-                if did_visit_children {
-                    if is_named {
-                        stdout.write(b")")?;
-                        needs_newline = true;
-                    }
-                    if cursor.goto_next_sibling() {
-                        did_visit_children = false;
-                    } else if cursor.goto_parent() {
-                        did_visit_children = true;
-                        indent_level -= 1;
-                    } else {
-                        break;
-                    }
->>>>>>> 3f44b896
                 } else {
                     func()?;
                 }
                 Ok(())
             }
 
-<<<<<<< HEAD
             let name_color = Color::RGB(38, 166, 154);
 
             #[cfg(not(unix))]
@@ -381,21 +269,6 @@
                             C = name_color.prefix(),
                             R = name_color.suffix()
                         )
-=======
-        if matches!(opts.output, ParseOutput::Xml) {
-            let mut needs_newline = false;
-            let mut indent_level = 0;
-            let mut did_visit_children = false;
-            let mut tags: Vec<&str> = Vec::new();
-            loop {
-                let node = cursor.node();
-                let is_named = node.is_named();
-                if did_visit_children {
-                    if is_named {
-                        let tag = tags.pop();
-                        write!(&mut stdout, "</{}>\n", tag.expect("there is a tag"))?;
-                        needs_newline = true;
->>>>>>> 3f44b896
                     }
                     render_timing(func, flags.extra.render_timing)?;
                     if let Some(ranges) = changed_ranges {
@@ -419,11 +292,7 @@
             }
         }
 
-<<<<<<< HEAD
         if output_dot {
-=======
-        if matches!(opts.output, ParseOutput::Dot) {
->>>>>>> 3f44b896
             util::print_tree_graph(&tree, "log.html").unwrap();
         }
 
@@ -445,21 +314,13 @@
             }
         }
 
-<<<<<<< HEAD
         if (first_error.is_some() || print_time) && !cst_output {
             write!(
                 &mut stdout,
                 "{:width$}\t{} ms",
                 input.origin.as_str(),
-=======
-        if first_error.is_some() || opts.print_time {
-            write!(
-                &mut stdout,
-                "{:width$}\t{} ms",
-                opts.path.to_str().unwrap(),
->>>>>>> 3f44b896
                 duration_ms,
-                width = opts.max_path_length
+                width = max_path_length
             )?;
             if let Some(node) = first_error {
                 let start = node.start_position();
@@ -488,19 +349,15 @@
         }
 
         return Ok(first_error.is_some());
-    } else if opts.print_time {
+    } else if print_time {
         let duration = time.elapsed();
         let duration_ms = duration.as_secs() * 1000 + duration.subsec_nanos() as u64 / 1000000;
         writeln!(
             &mut stdout,
             "{:width$}\t{} ms (timed out)",
-<<<<<<< HEAD
             input.origin.as_str(),
-=======
-            opts.path.to_str().unwrap(),
->>>>>>> 3f44b896
             duration_ms,
-            width = opts.max_path_length
+            width = max_path_length
         )?;
     }
 
