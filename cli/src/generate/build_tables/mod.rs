mod build_lex_table;
mod build_parse_table;
mod coincident_tokens;
mod item;
mod item_set_builder;
mod minimize_parse_table;
mod token_conflicts;

<<<<<<< HEAD
use self::{
    build_lex_table::build_lex_table,
    build_parse_table::{build_parse_table, ParseStateInfo},
    coincident_tokens::CoincidentTokenIndex,
    minimize_parse_table::minimize_parse_table,
    token_conflicts::TokenConflictMap,
};
use crate::generate::{
    grammars::{InlinedProductionMap, LexicalGrammar, SyntaxGrammar},
    nfa::{CharacterSet, NfaCursor},
    node_types::VariableInfo,
    rules::{AliasMap, Symbol, SymbolType, TokenSet},
    tables::{LexTable, ParseAction, ParseTable, ParseTableEntry},
};
=======
use std::collections::{BTreeSet, HashMap};

>>>>>>> dcb7aced
use anyhow::Result;
use log::info;

use self::{
    build_lex_table::build_lex_table,
    build_parse_table::{build_parse_table, ParseStateInfo},
    coincident_tokens::CoincidentTokenIndex,
    minimize_parse_table::minimize_parse_table,
    token_conflicts::TokenConflictMap,
};
use crate::generate::{
    grammars::{InlinedProductionMap, LexicalGrammar, SyntaxGrammar},
    nfa::NfaCursor,
    node_types::VariableInfo,
    rules::{AliasMap, Symbol, SymbolType, TokenSet},
    tables::{LexTable, ParseAction, ParseTable, ParseTableEntry},
};

pub use build_lex_table::LARGE_CHARACTER_RANGE_COUNT;

pub struct Tables {
    pub parse_table: ParseTable,
    pub main_lex_table: LexTable,
    pub keyword_lex_table: LexTable,
    pub word_token: Option<Symbol>,
    pub large_character_sets: Vec<(Option<Symbol>, CharacterSet)>,
}

pub fn build_tables(
    syntax_grammar: &SyntaxGrammar,
    lexical_grammar: &LexicalGrammar,
    simple_aliases: &AliasMap,
    variable_info: &[VariableInfo],
    inlines: &InlinedProductionMap,
    report_symbol_name: Option<&str>,
) -> Result<Tables> {
    let (mut parse_table, following_tokens, parse_state_info) =
        build_parse_table(syntax_grammar, lexical_grammar, inlines, variable_info)?;
    let token_conflict_map = TokenConflictMap::new(lexical_grammar, following_tokens);
    let coincident_token_index = CoincidentTokenIndex::new(&parse_table, lexical_grammar);
    let keywords = identify_keywords(
        lexical_grammar,
        &parse_table,
        syntax_grammar.word_token,
        &token_conflict_map,
        &coincident_token_index,
    );
    populate_error_state(
        &mut parse_table,
        syntax_grammar,
        lexical_grammar,
        &coincident_token_index,
        &token_conflict_map,
        &keywords,
    );
    populate_used_symbols(&mut parse_table, syntax_grammar, lexical_grammar);
    minimize_parse_table(
        &mut parse_table,
        syntax_grammar,
        lexical_grammar,
        simple_aliases,
        &token_conflict_map,
        &keywords,
    );
    let lex_tables = build_lex_table(
        &mut parse_table,
        syntax_grammar,
        lexical_grammar,
        &keywords,
        &coincident_token_index,
        &token_conflict_map,
    );
    populate_external_lex_states(&mut parse_table, syntax_grammar);
    mark_fragile_tokens(&mut parse_table, lexical_grammar, &token_conflict_map);

    if let Some(report_symbol_name) = report_symbol_name {
        report_state_info(
            syntax_grammar,
            lexical_grammar,
            &parse_table,
            &parse_state_info,
            report_symbol_name,
        );
    }

    Ok(Tables {
        parse_table,
        main_lex_table: lex_tables.main_lex_table,
        keyword_lex_table: lex_tables.keyword_lex_table,
        large_character_sets: lex_tables.large_character_sets,
        word_token: syntax_grammar.word_token,
    })
}

fn populate_error_state(
    parse_table: &mut ParseTable,
    syntax_grammar: &SyntaxGrammar,
    lexical_grammar: &LexicalGrammar,
    coincident_token_index: &CoincidentTokenIndex,
    token_conflict_map: &TokenConflictMap,
    keywords: &TokenSet,
) {
    let state = &mut parse_table.states[0];
    let n = lexical_grammar.variables.len();

    // First identify the *conflict-free tokens*: tokens that do not overlap with
    // any other token in any way, besides matching exactly the same string.
    let conflict_free_tokens = (0..n)
        .filter_map(|i| {
            let conflicts_with_other_tokens = (0..n).any(|j| {
                j != i
                    && !coincident_token_index.contains(Symbol::terminal(i), Symbol::terminal(j))
                    && token_conflict_map.does_match_shorter_or_longer(i, j)
            });
            if conflicts_with_other_tokens {
                None
            } else {
                info!(
                    "error recovery - token {} has no conflicts",
                    lexical_grammar.variables[i].name
                );
                Some(Symbol::terminal(i))
            }
        })
        .collect::<TokenSet>();

    let recover_entry = ParseTableEntry {
        reusable: false,
        actions: vec![ParseAction::Recover],
    };

    // Exclude from the error-recovery state any token that conflicts with one of
    // the *conflict-free tokens* identified above.
    for i in 0..n {
        let symbol = Symbol::terminal(i);
        if !conflict_free_tokens.contains(&symbol)
            && !keywords.contains(&symbol)
            && syntax_grammar.word_token != Some(symbol)
        {
            if let Some(t) = conflict_free_tokens.iter().find(|t| {
                !coincident_token_index.contains(symbol, *t)
                    && token_conflict_map.does_conflict(symbol.index, t.index)
            }) {
                info!(
                    "error recovery - exclude token {} because of conflict with {}",
                    lexical_grammar.variables[i].name, lexical_grammar.variables[t.index].name
                );
                continue;
            }
        }
        info!(
            "error recovery - include token {}",
            lexical_grammar.variables[i].name
        );
        state
            .terminal_entries
            .entry(symbol)
            .or_insert_with(|| recover_entry.clone());
    }

    for (i, external_token) in syntax_grammar.external_tokens.iter().enumerate() {
        if external_token.corresponding_internal_token.is_none() {
            state
                .terminal_entries
                .entry(Symbol::external(i))
                .or_insert_with(|| recover_entry.clone());
        }
    }

    state.terminal_entries.insert(Symbol::end(), recover_entry);
}

fn populate_used_symbols(
    parse_table: &mut ParseTable,
    syntax_grammar: &SyntaxGrammar,
    lexical_grammar: &LexicalGrammar,
) {
    let mut terminal_usages = vec![false; lexical_grammar.variables.len()];
    let mut non_terminal_usages = vec![false; syntax_grammar.variables.len()];
    let mut external_usages = vec![false; syntax_grammar.external_tokens.len()];
    for state in &parse_table.states {
        for symbol in state.terminal_entries.keys() {
            match symbol.kind {
                SymbolType::Terminal => terminal_usages[symbol.index] = true,
                SymbolType::External => external_usages[symbol.index] = true,
                _ => {}
            }
        }
        for symbol in state.nonterminal_entries.keys() {
            non_terminal_usages[symbol.index] = true;
        }
    }
    parse_table.symbols.push(Symbol::end());
    for (i, value) in terminal_usages.into_iter().enumerate() {
        if value {
            // Assign the grammar's word token a low numerical index. This ensures that
            // it can be stored in a subtree with no heap allocations, even for grammars with
            // very large numbers of tokens. This is an optimization, but it's also important to
            // ensure that a subtree's symbol can be successfully reassigned to the word token
            // without having to move the subtree to the heap.
            // See https://github.com/tree-sitter/tree-sitter/issues/258
            if syntax_grammar.word_token.map_or(false, |t| t.index == i) {
                parse_table.symbols.insert(1, Symbol::terminal(i));
            } else {
                parse_table.symbols.push(Symbol::terminal(i));
            }
        }
    }
    for (i, value) in external_usages.into_iter().enumerate() {
        if value {
            parse_table.symbols.push(Symbol::external(i));
        }
    }
    for (i, value) in non_terminal_usages.into_iter().enumerate() {
        if value {
            parse_table.symbols.push(Symbol::non_terminal(i));
        }
    }
}

fn populate_external_lex_states(parse_table: &mut ParseTable, syntax_grammar: &SyntaxGrammar) {
    let mut external_tokens_by_corresponding_internal_token = HashMap::new();
    for (i, external_token) in syntax_grammar.external_tokens.iter().enumerate() {
        if let Some(symbol) = external_token.corresponding_internal_token {
            external_tokens_by_corresponding_internal_token.insert(symbol.index, i);
        }
    }

    // Ensure that external lex state 0 represents the absence of any
    // external tokens.
    parse_table.external_lex_states.push(TokenSet::new());

    for i in 0..parse_table.states.len() {
        let mut external_tokens = TokenSet::new();
        for token in parse_table.states[i].terminal_entries.keys() {
            if token.is_external() {
                external_tokens.insert(*token);
            } else if token.is_terminal() {
                if let Some(index) =
                    external_tokens_by_corresponding_internal_token.get(&token.index)
                {
                    external_tokens.insert(Symbol::external(*index));
                }
            }
        }

        parse_table.states[i].external_lex_state_id = parse_table
            .external_lex_states
            .iter()
            .position(|tokens| *tokens == external_tokens)
            .unwrap_or_else(|| {
                parse_table.external_lex_states.push(external_tokens);
                parse_table.external_lex_states.len() - 1
            });
    }
}

fn identify_keywords(
    lexical_grammar: &LexicalGrammar,
    parse_table: &ParseTable,
    word_token: Option<Symbol>,
    token_conflict_map: &TokenConflictMap,
    coincident_token_index: &CoincidentTokenIndex,
) -> TokenSet {
    if word_token.is_none() {
        return TokenSet::new();
    }

    let word_token = word_token.unwrap();
    let mut cursor = NfaCursor::new(&lexical_grammar.nfa, Vec::new());

    // First find all of the candidate keyword tokens: tokens that start with
    // letters or underscore and can match the same string as a word token.
    let keyword_candidates = lexical_grammar
        .variables
        .iter()
        .enumerate()
        .filter_map(|(i, variable)| {
            cursor.reset(vec![variable.start_state]);
            if all_chars_are_alphabetical(&cursor)
                && token_conflict_map.does_match_same_string(i, word_token.index)
                && !token_conflict_map.does_match_different_string(i, word_token.index)
            {
                info!(
                    "Keywords - add candidate {}",
                    lexical_grammar.variables[i].name
                );
                Some(Symbol::terminal(i))
            } else {
                None
            }
        })
        .collect::<TokenSet>();

    // Exclude keyword candidates that shadow another keyword candidate.
    let keywords = keyword_candidates
        .iter()
        .filter(|token| {
            for other_token in keyword_candidates.iter() {
                if other_token != *token
                    && token_conflict_map.does_match_same_string(other_token.index, token.index)
                {
                    info!(
                        "Keywords - exclude {} because it matches the same string as {}",
                        lexical_grammar.variables[token.index].name,
                        lexical_grammar.variables[other_token.index].name
                    );
                    return false;
                }
            }
            true
        })
        .collect::<TokenSet>();

    // Exclude keyword candidates for which substituting the keyword capture
    // token would introduce new lexical conflicts with other tokens.
    let keywords = keywords
        .iter()
        .filter(|token| {
            for other_index in 0..lexical_grammar.variables.len() {
                if keyword_candidates.contains(&Symbol::terminal(other_index)) {
                    continue;
                }

                // If the word token was already valid in every state containing
                // this keyword candidate, then substituting the word token won't
                // introduce any new lexical conflicts.
                if coincident_token_index
                    .states_with(*token, Symbol::terminal(other_index))
                    .iter()
                    .all(|state_id| {
                        parse_table.states[*state_id]
                            .terminal_entries
                            .contains_key(&word_token)
                    })
                {
                    continue;
                }

                if !token_conflict_map.has_same_conflict_status(
                    token.index,
                    word_token.index,
                    other_index,
                ) {
                    info!(
                        "Keywords - exclude {} because of conflict with {}",
                        lexical_grammar.variables[token.index].name,
                        lexical_grammar.variables[other_index].name
                    );
                    return false;
                }
            }

            info!(
                "Keywords - include {}",
                lexical_grammar.variables[token.index].name,
            );
            true
        })
        .collect();

    keywords
}

fn mark_fragile_tokens(
    parse_table: &mut ParseTable,
    lexical_grammar: &LexicalGrammar,
    token_conflict_map: &TokenConflictMap,
) {
    let n = lexical_grammar.variables.len();
    let mut valid_tokens_mask = Vec::with_capacity(n);
    for state in &mut parse_table.states {
        valid_tokens_mask.clear();
        valid_tokens_mask.resize(n, false);
        for token in state.terminal_entries.keys() {
            if token.is_terminal() {
                valid_tokens_mask[token.index] = true;
            }
        }
        for (token, entry) in &mut state.terminal_entries {
            if token.is_terminal() {
                for (i, is_valid) in valid_tokens_mask.iter().enumerate() {
                    if *is_valid && token_conflict_map.does_overlap(i, token.index) {
                        entry.reusable = false;
                        break;
                    }
                }
            }
        }
    }
}

fn report_state_info<'a>(
    syntax_grammar: &SyntaxGrammar,
    lexical_grammar: &LexicalGrammar,
    parse_table: &ParseTable,
    parse_state_info: &[ParseStateInfo<'a>],
    report_symbol_name: &'a str,
) {
    let mut all_state_indices = BTreeSet::new();
    let mut symbols_with_state_indices = (0..syntax_grammar.variables.len())
        .map(|i| (Symbol::non_terminal(i), BTreeSet::new()))
        .collect::<Vec<_>>();

    for (i, state) in parse_table.states.iter().enumerate() {
        all_state_indices.insert(i);
        let item_set = &parse_state_info[state.id];
        for (item, _) in &item_set.1.entries {
            if !item.is_augmented() {
                symbols_with_state_indices[item.variable_index as usize]
                    .1
                    .insert(i);
            }
        }
    }

    symbols_with_state_indices.sort_unstable_by_key(|(_, states)| -(states.len() as i32));

    let max_symbol_name_length = syntax_grammar
        .variables
        .iter()
        .map(|v| v.name.len())
        .max()
        .unwrap();
    for (symbol, states) in &symbols_with_state_indices {
        eprintln!(
            "{:width$}\t{}",
            syntax_grammar.variables[symbol.index].name,
            states.len(),
            width = max_symbol_name_length
        );
    }
    eprintln!();

    let state_indices = if report_symbol_name == "*" {
        Some(&all_state_indices)
    } else {
        symbols_with_state_indices
            .iter()
            .find_map(|(symbol, state_indices)| {
                if syntax_grammar.variables[symbol.index].name == report_symbol_name {
                    Some(state_indices)
                } else {
                    None
                }
            })
    };

    if let Some(state_indices) = state_indices {
        let mut state_indices = state_indices.iter().copied().collect::<Vec<_>>();
        state_indices.sort_unstable_by_key(|i| (parse_table.states[*i].core_id, *i));

        for state_index in state_indices {
            let id = parse_table.states[state_index].id;
            let (preceding_symbols, item_set) = &parse_state_info[id];
            eprintln!("state index: {state_index}");
            eprintln!("state id: {id}");
            eprint!("symbol sequence:");
            for symbol in preceding_symbols {
                let name = if symbol.is_terminal() {
                    &lexical_grammar.variables[symbol.index].name
                } else if symbol.is_external() {
                    &syntax_grammar.external_tokens[symbol.index].name
                } else {
                    &syntax_grammar.variables[symbol.index].name
                };
                eprint!(" {name}");
            }
            eprintln!(
                "\nitems:\n{}",
                self::item::ParseItemSetDisplay(item_set, syntax_grammar, lexical_grammar,),
            );
        }
    }
}

fn all_chars_are_alphabetical(cursor: &NfaCursor) -> bool {
    cursor.transition_chars().all(|(chars, is_sep)| {
        if is_sep {
            true
        } else {
            chars.chars().all(|c| c.is_alphabetic() || c == '_')
        }
    })
}<|MERGE_RESOLUTION|>--- conflicted
+++ resolved
@@ -6,7 +6,11 @@
 mod minimize_parse_table;
 mod token_conflicts;
 
-<<<<<<< HEAD
+use std::collections::{BTreeSet, HashMap};
+
+use anyhow::Result;
+use log::info;
+
 use self::{
     build_lex_table::build_lex_table,
     build_parse_table::{build_parse_table, ParseStateInfo},
@@ -17,27 +21,6 @@
 use crate::generate::{
     grammars::{InlinedProductionMap, LexicalGrammar, SyntaxGrammar},
     nfa::{CharacterSet, NfaCursor},
-    node_types::VariableInfo,
-    rules::{AliasMap, Symbol, SymbolType, TokenSet},
-    tables::{LexTable, ParseAction, ParseTable, ParseTableEntry},
-};
-=======
-use std::collections::{BTreeSet, HashMap};
-
->>>>>>> dcb7aced
-use anyhow::Result;
-use log::info;
-
-use self::{
-    build_lex_table::build_lex_table,
-    build_parse_table::{build_parse_table, ParseStateInfo},
-    coincident_tokens::CoincidentTokenIndex,
-    minimize_parse_table::minimize_parse_table,
-    token_conflicts::TokenConflictMap,
-};
-use crate::generate::{
-    grammars::{InlinedProductionMap, LexicalGrammar, SyntaxGrammar},
-    nfa::NfaCursor,
     node_types::VariableInfo,
     rules::{AliasMap, Symbol, SymbolType, TokenSet},
     tables::{LexTable, ParseAction, ParseTable, ParseTableEntry},
