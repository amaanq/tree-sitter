use crate::{
    query_testing,
    render::{self, Colors, NodeRangeCheck, ScopeRange},
};
use ansi_term::{Color, Style};
use anyhow::{bail, Context, Result};
use bstr::ByteSlice;
use std::{
    collections::HashSet,
    fs,
    io::{self, Write},
    ops::Range,
    path::{Path, PathBuf},
    thread,
    time::Instant,
};
use tree_sitter::{Language, Parser, Point, Query, QueryCapture, QueryCursor};

pub fn query_files_at_paths(
    language: Language,
    paths: Vec<PathBuf>,
    query_path: &Path,
    ordered_captures: bool,
    range: Option<Range<usize>>,
    limit_ranges: &Option<Vec<Vec<&str>>>,
    should_test: bool,
    quiet: bool,
    print_time: bool,
) -> Result<()> {
    let stdout = io::stdout();
    let mut stdout = stdout.lock();

    let query_source = fs::read_to_string(query_path)
        .with_context(|| format!("Error reading query file {:?}", query_path))?;
    let query = Query::new(language, &query_source).with_context(|| "Query compilation failed")?;

    let max_capture_name_len =
        query
            .capture_names()
            .iter()
            .fold(0usize, |acc, e| if e.len() > acc { e.len() } else { acc });

    let mut query_cursor = QueryCursor::new();
    if let Some(range) = range {
        query_cursor.set_byte_range(range);
    }

    let mut parser = Parser::new();
    parser.set_language(language)?;

    let c = render::Colors::new();
    let name_color = Color::RGB(38, 166, 154);

    let mut limit_ranges = {
        let limit_ranges = limit_ranges
            .as_ref()
            .map(|limit_ranges| ScopeRange::parse_inputs(&limit_ranges))
            .transpose()?;

        if limit_ranges.is_some() && paths.len() > 1 {
            bail!("The `--limit-range` currently only supported with a one input item");
        }

        limit_ranges
    };

    let mut show_file_names = paths.len();
    if show_file_names == 1 {
        show_file_names = 0;
    }

    for path in paths {
        let mut results = Vec::new();

        let source_code =
            fs::read(&path).with_context(|| format!("Error reading source file {:?}", path))?;
        let source_code = source_code.as_slice();

        let scope = thread::scope(|s| {
            let counts = s.spawn(|| {
                let bstr = bstr::BStr::new(source_code);
                let mut max_col_len = 0;
                let mut col_len = 0;
                let mut rows = 0;
                for ch in bstr.chars() {
                    match ch {
                        '\n' => {
                            rows += 1;
                            if col_len > max_col_len {
                                max_col_len = col_len;
                            }
                            col_len = 0;
                        }
                        _ => col_len += 1,
                    }
                }
                if col_len > max_col_len {
                    max_col_len = col_len;
                }
                (rows, max_col_len)
            });
            (
                parser.parse(&source_code, None).unwrap(),
                counts.join().expect("Can't start a thread"),
            )
        });
        let (tree, (rows_count, max_col_len)) = scope;
        let pos_align = format!("{rows_count}:{max_col_len} - {rows_count}:{max_col_len}").len();

        if show_file_names > 0 {
            writeln!(
                &mut stdout,
                "{C}{}{R}",
                path.to_string_lossy(),
                C = name_color.prefix(),
                R = name_color.suffix()
            )?;
        }

        let mut tree_cursor = tree.walk();

        let mut last_row = usize::MAX;

        let start = Instant::now();
        if ordered_captures {
            for (m, capture_index) in query_cursor.captures(&query, tree.root_node(), source_code) {
                let pattern_index = m.pattern_index;
                let capture = m.captures[capture_index];

                let check = NodeRangeCheck::check_parent_scoped(
                    &mut tree_cursor,
                    &mut limit_ranges,
                    &capture.node,
                )?;
                if check.draw_extra_lf {
                    println!();
                }
                if check.hide_row {
                    continue;
                }

                let capture_index = capture.index;
                let capture_name = &query.capture_names()[capture_index as usize];
                let (pos, pos_c, ml) = format_pos(&capture, &mut last_row, &c);
                let capture_text = capture.node.utf8_text(&source_code).unwrap_or("");
                if !quiet {
                    let text = if ml {
                        let capture_text = capture_text.lines().next().unwrap();
                        format!(
                            "{BK}`{CT}{capture_text}{BK}`{R}...",
                            CT = c.text.prefix(),
                            BK = c.backtick.prefix(),
                            R = c.backtick.suffix()
                        )
                    } else {
                        format!(
                            "{BK}`{CT}{capture_text}{BK}`{R}",
                            CT = c.text.prefix(),
                            BK = c.backtick.prefix(),
                            R = c.backtick.suffix()
                        )
                    };
                    #[rustfmt::skip]
                    writeln!(
                        &mut stdout,
<<<<<<< HEAD
                        "{P}{pos:<20} {PI}{pi:>3}{CL}:{CI}{ci:<3} {CN}{cn:<max_cn$} {text}",
=======
                        "{P}{pos:<pos_align$} {PI}{pi:>2}{CL}:{CI}{ci:<3} {CN}{cn:<max_cn$} {text}",
>>>>>>> c4ccb12a
                        pi=pattern_index, ci=capture_index, cn=capture_name, max_cn=max_capture_name_len,
                        P=pos_c.prefix(), PI=c.field.prefix(), CL=c.text.prefix(), CI=c.nonterm.prefix(), CN=c.bytes.prefix(),
                    )?;
                }
                results.push(query_testing::CaptureInfo {
                    name: capture_name.to_string(),
                    start: capture.node.start_position(),
                    end: capture.node.end_position(),
                });
            }
        } else {
<<<<<<< HEAD
            const DRAW_ELEMENTS: [char; 4] = ['╷', '╵', '│', '╶']; // '┌', '└' | '┬', '┴' | '╷', '╵'
            for m in query_cursor.matches(&query, tree.root_node(), source_code.as_slice()) {
                let max_capture_name_len2 = max_capture_name_len + 1;
                let mut pattern_index = usize::MAX;
                let last_idx = m.captures.len() - 1;
                for (idx, capture) in m.captures.iter().enumerate() {
=======
            let mut hidden_matches = HashSet::new();

            for m in query_cursor.matches(&query, tree.root_node(), source_code) {
                let mut capture_pad = "";
                let max_capture_name_len2 = max_capture_name_len + 1;
                let mut pattern_index = usize::MAX;
                if m.captures.len() == 0 {
                    if !hidden_matches.contains(&m.id()) {
                        hidden_matches.insert(m.id());
                        writeln!(&mut stdout, "Hidden match with id: {}", m.id())?;
                        writeln!(
                            &mut stdout,
                            "You need to specify al least one capture to have an output for it"
                        )?;
                    }
                }
                for capture in m.captures {
>>>>>>> c4ccb12a
                    let check = NodeRangeCheck::check_parent_scoped(
                        &mut tree_cursor,
                        &mut limit_ranges,
                        &capture.node,
                    )?;
                    if check.draw_extra_lf {
                        println!();
                    }
                    if check.hide_row {
                        continue;
                    }

                    let pat_c = if pattern_index == usize::MAX {
                        pattern_index = m.pattern_index;
                        c.field
                    } else {
                        c.pos2
                    };
                    let capture_index = capture.index;
                    let capture_name = &query.capture_names()[capture_index as usize];
                    let (pos, pos_c, ml) = format_pos(capture, &mut last_row, &c);
                    let capture_text = capture.node.utf8_text(&source_code).unwrap_or("");
                    if !quiet {
                        let text = if ml {
                            let capture_text = capture_text.lines().next().unwrap();
                            format!(
                                "{BK}`{CT}{capture_text}{BK}` {CF}...{R}",
                                CT = c.text.prefix(),
                                CF = c.nonterm.prefix(),
                                BK = c.backtick.prefix(),
                                R = c.backtick.suffix()
                            )
                        } else {
                            format!(
                                "{BK}`{CT}{capture_text}{BK}`{R}",
                                CT = c.text.prefix(),
                                BK = c.backtick.prefix(),
                                R = c.backtick.suffix()
                            )
                        };
                        let capture_match_drawing = if idx == 0 {
                            if last_idx == 0 {
                                DRAW_ELEMENTS[3]
                            } else {
                                DRAW_ELEMENTS[0]
                            }
                        } else if idx == last_idx {
                            DRAW_ELEMENTS[1]
                        } else {
                            DRAW_ELEMENTS[2]
                        };
                        #[rustfmt::skip]
                        writeln!(
                                &mut stdout,
<<<<<<< HEAD
                                "{P}{pos:<20} {PI}{pi:>3}{CL}:{CI}{ci:<3} {CM}{cm} {CN}{cn:<max_cn$} {text}",
                                pi=pattern_index, ci=capture_index, cm=capture_match_drawing, cn=capture_name, max_cn=max_capture_name_len2,
                                P=pos_c.prefix(), PI=pat_c.prefix(), CL=c.text.prefix(), CI=c.nonterm.prefix(), CM=c.lf.prefix(), CN=c.bytes.prefix(),
=======
                                "{P}{pos:<pos_align$} {PI}{pi:>3}{CL}:{CI}{ci:<3} {CN}{cn:<max_cn$} {text}",
                                pi=pattern_index, ci=capture_index, cn=capture_name, max_cn=max_capture_name_len2,
                                P=pos_c.prefix(), PI=pat_c.prefix(), CL=c.text.prefix(), CI=c.nonterm.prefix(), CN=c.bytes.prefix(),
>>>>>>> c4ccb12a
                            )?;
                    }
                    results.push(query_testing::CaptureInfo {
                        name: capture_name.to_string(),
                        start: capture.node.start_position(),
                        end: capture.node.end_position(),
                    });
                }
            }
        }
        if query_cursor.did_exceed_match_limit() {
            writeln!(
                &mut stdout,
                "  WARNING: Query exceeded maximum number of in-progress captures!"
            )?;
        }
        if should_test {
            query_testing::assert_expected_captures(results, path, &mut parser, language)?
        }
        if show_file_names > 1 {
            println!()
        }
        if show_file_names > 0 {
            show_file_names -= 1;
        }
        if print_time {
            writeln!(&mut stdout, "{:?}", start.elapsed())?;
        }
    }

    Ok(())
}

fn format_pos(
    capture: &QueryCapture,
    last_row: &mut usize,
    colors: &Colors,
) -> (String, Style, bool) {
    let Point {
        row: start_row,
        column: start_column,
    } = capture.node.start_position();
    let Point {
        row: end_row,
        column: end_column,
    } = capture.node.end_position();
    let pos_c = if start_row != *last_row {
        *last_row = start_row;
        colors.pos1
    } else {
        colors.pos2
    };
    (
        format!("{start_row}:{start_column:<3} - {end_row}:{end_column}"),
        pos_c,
        end_row > start_row,
    )
}

// TODO: query rendering improvements
//   [ ] Implement a multiline capture_text unfolding with correct pos per line and backticked every line line in parsing tree
//   [ ] Add a flag to control how to show capture_text like unfolded or not.
//   [ ] Show an input name only if there multiple inputs.<|MERGE_RESOLUTION|>--- conflicted
+++ resolved
@@ -6,7 +6,6 @@
 use anyhow::{bail, Context, Result};
 use bstr::ByteSlice;
 use std::{
-    collections::HashSet,
     fs,
     io::{self, Write},
     ops::Range,
@@ -163,11 +162,7 @@
                     #[rustfmt::skip]
                     writeln!(
                         &mut stdout,
-<<<<<<< HEAD
-                        "{P}{pos:<20} {PI}{pi:>3}{CL}:{CI}{ci:<3} {CN}{cn:<max_cn$} {text}",
-=======
-                        "{P}{pos:<pos_align$} {PI}{pi:>2}{CL}:{CI}{ci:<3} {CN}{cn:<max_cn$} {text}",
->>>>>>> c4ccb12a
+                        "{P}{pos:<pos_align$} {PI}{pi:>3}{CL}:{CI}{ci:<3} {CN}{cn:<max_cn$} {text}",
                         pi=pattern_index, ci=capture_index, cn=capture_name, max_cn=max_capture_name_len,
                         P=pos_c.prefix(), PI=c.field.prefix(), CL=c.text.prefix(), CI=c.nonterm.prefix(), CN=c.bytes.prefix(),
                     )?;
@@ -179,32 +174,12 @@
                 });
             }
         } else {
-<<<<<<< HEAD
             const DRAW_ELEMENTS: [char; 4] = ['╷', '╵', '│', '╶']; // '┌', '└' | '┬', '┴' | '╷', '╵'
-            for m in query_cursor.matches(&query, tree.root_node(), source_code.as_slice()) {
+            for m in query_cursor.matches(&query, tree.root_node(), source_code) {
                 let max_capture_name_len2 = max_capture_name_len + 1;
                 let mut pattern_index = usize::MAX;
                 let last_idx = m.captures.len() - 1;
                 for (idx, capture) in m.captures.iter().enumerate() {
-=======
-            let mut hidden_matches = HashSet::new();
-
-            for m in query_cursor.matches(&query, tree.root_node(), source_code) {
-                let mut capture_pad = "";
-                let max_capture_name_len2 = max_capture_name_len + 1;
-                let mut pattern_index = usize::MAX;
-                if m.captures.len() == 0 {
-                    if !hidden_matches.contains(&m.id()) {
-                        hidden_matches.insert(m.id());
-                        writeln!(&mut stdout, "Hidden match with id: {}", m.id())?;
-                        writeln!(
-                            &mut stdout,
-                            "You need to specify al least one capture to have an output for it"
-                        )?;
-                    }
-                }
-                for capture in m.captures {
->>>>>>> c4ccb12a
                     let check = NodeRangeCheck::check_parent_scoped(
                         &mut tree_cursor,
                         &mut limit_ranges,
@@ -259,15 +234,9 @@
                         #[rustfmt::skip]
                         writeln!(
                                 &mut stdout,
-<<<<<<< HEAD
-                                "{P}{pos:<20} {PI}{pi:>3}{CL}:{CI}{ci:<3} {CM}{cm} {CN}{cn:<max_cn$} {text}",
+                                "{P}{pos:<pos_align$} {PI}{pi:>3}{CL}:{CI}{ci:<3} {CM}{cm} {CN}{cn:<max_cn$} {text}",
                                 pi=pattern_index, ci=capture_index, cm=capture_match_drawing, cn=capture_name, max_cn=max_capture_name_len2,
                                 P=pos_c.prefix(), PI=pat_c.prefix(), CL=c.text.prefix(), CI=c.nonterm.prefix(), CM=c.lf.prefix(), CN=c.bytes.prefix(),
-=======
-                                "{P}{pos:<pos_align$} {PI}{pi:>3}{CL}:{CI}{ci:<3} {CN}{cn:<max_cn$} {text}",
-                                pi=pattern_index, ci=capture_index, cn=capture_name, max_cn=max_capture_name_len2,
-                                P=pos_c.prefix(), PI=pat_c.prefix(), CL=c.text.prefix(), CI=c.nonterm.prefix(), CN=c.bytes.prefix(),
->>>>>>> c4ccb12a
                             )?;
                     }
                     results.push(query_testing::CaptureInfo {
