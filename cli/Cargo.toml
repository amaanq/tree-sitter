[package]
name = "tree-sitter-cli"
description = "CLI tool for developing, testing, and using Tree-sitter parsers"
<<<<<<< HEAD
version = "0.21.0-alpha.1"
=======
version = "0.20.8"
>>>>>>> c4871a26
authors = ["Max Brunsfeld <maxbrunsfeld@gmail.com>"]
edition = "2021"
license = "MIT"
readme = "README.md"
keywords = ["incremental", "parsing"]
categories = ["command-line-utilities", "parsing"]
repository = "https://github.com/tree-sitter/tree-sitter"
rust-version.workspace = true

[[bin]]
name = "tree-sitter"
path = "src/main.rs"

[[bench]]
name = "benchmark"
harness = false

[dependencies]
tree-sitter = { path = "../lib", version = "0.21.0-alpha.1" }
tree-sitter-config = { path = "config", version = "0.21.0-alpha.1" }
tree-sitter-loader = { path = "loader", version = "0.21.0-alpha.1" }
tree-sitter-highlight = { path = "../highlight", version = "0.21.0-alpha.1" }
tree-sitter-tags = { path = "../tags", version = "0.21.0-alpha.1" }

ansi_term = "0.12"
anyhow = "1.0"
atty = "0.2"
clap = { version = "4.1", features = ["env", "cargo", "derive", "string", "wrap_help"] }
difference = "2.0"
<<<<<<< HEAD
dirs = "4.0"
glob = "0.3"
html-escape = "0.2"
indexmap = "1.9"
lazy_static = "1.4"
log = { version = "0.4", features = ["std"] }
regex = "1.7"
regex-syntax = "0.6"
=======
dirs = "3.0"
glob = "0.3.0"
html-escape = "0.2.6"
indexmap = "1"
lazy_static = "1.2.0"
path-slash = "0.2.1"
regex = "1"
regex-syntax = "0.6.4"
>>>>>>> c4871a26
rustc-hash = "1"
semver = "1.0"
serde = { version = "1.0", features = ["derive"] }
serde_json = { version = "1.0", features = ["preserve_order"] }
smallbitvec = "2.5"
tiny_http = "0.12"
walkdir = "2.3"
<<<<<<< HEAD
webbrowser = "0.8"
which = "4.4"
indoc = "2"
=======
webbrowser = "0.8.3"
which = "4.1.0"

[dependencies.tree-sitter]
version = "0.20.10"
path = "../lib"

[dependencies.tree-sitter-config]
version = "0.19.0"
path = "config"

[dependencies.tree-sitter-highlight]
version = "0.20"
path = "../highlight"

[dependencies.tree-sitter-loader]
version = "0.20"
path = "loader"

[dependencies.tree-sitter-tags]
version = "0.20"
path = "../tags"

[dependencies.serde_json]
version = "1.0"
features = ["preserve_order"]

[dependencies.log]
version = "0.4.6"
features = ["std"]
>>>>>>> c4871a26

[dev-dependencies]
proc_macro = { path = "src/tests/proc_macro", package = "tree-sitter-tests-proc-macro" }

rand = "0.8"
tempfile = "3"
pretty_assertions = "1.3"
libloading = "0.7"
ctor = "0.1"
<<<<<<< HEAD
convert_case = "0.6.0"
=======
unindent = "0.2"
indoc = "2.0.1"
>>>>>>> c4871a26

[build-dependencies]
toml = "0.6"<|MERGE_RESOLUTION|>--- conflicted
+++ resolved
@@ -1,11 +1,7 @@
 [package]
 name = "tree-sitter-cli"
 description = "CLI tool for developing, testing, and using Tree-sitter parsers"
-<<<<<<< HEAD
 version = "0.21.0-alpha.1"
-=======
-version = "0.20.8"
->>>>>>> c4871a26
 authors = ["Max Brunsfeld <maxbrunsfeld@gmail.com>"]
 edition = "2021"
 license = "MIT"
@@ -35,25 +31,15 @@
 atty = "0.2"
 clap = { version = "4.1", features = ["env", "cargo", "derive", "string", "wrap_help"] }
 difference = "2.0"
-<<<<<<< HEAD
 dirs = "4.0"
 glob = "0.3"
 html-escape = "0.2"
 indexmap = "1.9"
 lazy_static = "1.4"
 log = { version = "0.4", features = ["std"] }
+path-slash = "0.2"
 regex = "1.7"
 regex-syntax = "0.6"
-=======
-dirs = "3.0"
-glob = "0.3.0"
-html-escape = "0.2.6"
-indexmap = "1"
-lazy_static = "1.2.0"
-path-slash = "0.2.1"
-regex = "1"
-regex-syntax = "0.6.4"
->>>>>>> c4871a26
 rustc-hash = "1"
 semver = "1.0"
 serde = { version = "1.0", features = ["derive"] }
@@ -61,42 +47,9 @@
 smallbitvec = "2.5"
 tiny_http = "0.12"
 walkdir = "2.3"
-<<<<<<< HEAD
 webbrowser = "0.8"
 which = "4.4"
 indoc = "2"
-=======
-webbrowser = "0.8.3"
-which = "4.1.0"
-
-[dependencies.tree-sitter]
-version = "0.20.10"
-path = "../lib"
-
-[dependencies.tree-sitter-config]
-version = "0.19.0"
-path = "config"
-
-[dependencies.tree-sitter-highlight]
-version = "0.20"
-path = "../highlight"
-
-[dependencies.tree-sitter-loader]
-version = "0.20"
-path = "loader"
-
-[dependencies.tree-sitter-tags]
-version = "0.20"
-path = "../tags"
-
-[dependencies.serde_json]
-version = "1.0"
-features = ["preserve_order"]
-
-[dependencies.log]
-version = "0.4.6"
-features = ["std"]
->>>>>>> c4871a26
 
 [dev-dependencies]
 proc_macro = { path = "src/tests/proc_macro", package = "tree-sitter-tests-proc-macro" }
@@ -106,12 +59,9 @@
 pretty_assertions = "1.3"
 libloading = "0.7"
 ctor = "0.1"
-<<<<<<< HEAD
 convert_case = "0.6.0"
-=======
 unindent = "0.2"
 indoc = "2.0.1"
->>>>>>> c4871a26
 
 [build-dependencies]
 toml = "0.6"