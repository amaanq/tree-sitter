--- conflicted
+++ resolved
@@ -21,45 +21,18 @@
 harness = false
 
 [dependencies]
-<<<<<<< HEAD
 tree-sitter = { path = "../lib", version = "0.21.0-alpha.1" }
 tree-sitter-config = { path = "config", version = "0.21.0-alpha.1" }
 tree-sitter-loader = { path = "loader", version = "0.21.0-alpha.1" }
 tree-sitter-highlight = { path = "../highlight", version = "0.21.0-alpha.1" }
 tree-sitter-tags = { path = "../tags", version = "0.21.0-alpha.1" }
 
-ansi_term = "0.12"
-anyhow = "1.0"
-atty = "0.2"
+ansi_term = "0.12.1"
+anyhow = "1.0.72"
+atty = "0.2.14"
 bstr = "1.4.0"
 bytecount = "0.6.3"
 clap = { version = "4.1", features = ["env", "cargo", "derive", "string", "wrap_help"] }
-ctrlc = { version = "3.2.5", features = ["termination"] }
-difference = "2.0"
-dirs = "4.0"
-glob = "0.3"
-html-escape = "0.2"
-indexmap = "1.9"
-lazy_static = "1.4"
-log = { version = "0.4", features = ["std"] }
-path-slash = "0.2"
-regex = "1.7"
-regex-syntax = "0.6"
-rustc-hash = "1"
-semver = "1.0"
-serde = { version = "1.0", features = ["derive"] }
-serde_json = { version = "1.0", features = ["preserve_order"] }
-smallbitvec = "2.5"
-tiny_http = "0.12"
-walkdir = "2.3"
-webbrowser = "0.8"
-which = "4.4"
-indoc = "2"
-=======
-ansi_term = "0.12.1"
-anyhow = "1.0.72"
-atty = "0.2.14"
-clap = "2.32"
 ctrlc = { version = "3.4.0", features = ["termination"] }
 difference = "2.0.0"
 dirs = "5.0.1"
@@ -67,70 +40,32 @@
 html-escape = "0.2.13"
 indexmap = "2.0.0"
 lazy_static = "1.4.0"
+log = { version = "0.4", features = ["std"] }
 path-slash = "0.2.1"
 regex = "1.9.1"
 regex-syntax = "0.7.4"
 rustc-hash = "1.1.0"
 semver = "1.0.18"
 serde = { version = "1.0.171", features = ["derive"] }
+serde_json = { version = "1.0", features = ["preserve_order"] }
 smallbitvec = "2.5.1"
 tiny_http = "0.12.0"
 walkdir = "2.3.3"
 webbrowser = "0.8.10"
 which = "4.4.0"
-
-[dependencies.tree-sitter]
-version = "0.20.10"
-path = "../lib"
-
-[dependencies.tree-sitter-config]
-version = "0.19.0"
-path = "config"
-
-[dependencies.tree-sitter-highlight]
-version = "0.20"
-path = "../highlight"
-
-[dependencies.tree-sitter-loader]
-version = "0.20"
-path = "loader"
-
-[dependencies.tree-sitter-tags]
-version = "0.20"
-path = "../tags"
-
-[dependencies.serde_json]
-version = "1.0.103"
-features = ["preserve_order"]
-
-[dependencies.log]
-version = "0.4.19"
-features = ["std"]
->>>>>>> 3f44b896
+indoc = "2"
 
 [dev-dependencies]
 proc_macro = { path = "src/tests/proc_macro", package = "tree-sitter-tests-proc-macro" }
 
-<<<<<<< HEAD
-rand = "0.8"
-tempfile = "3"
-pretty_assertions = "1.3"
-libloading = "0.7"
-ctor = "0.1"
-convert_case = "0.6.0"
-unindent = "0.2"
-indoc = "2.0.1"
-
-[build-dependencies]
-toml = "0.6"
-=======
 rand = "0.8.5"
 tempfile = "3.6.0"
 pretty_assertions = "1.4.0"
+libloading = "0.7"
 ctor = "0.2.4"
+convert_case = "0.6.0"
 unindent = "0.2.2"
 indoc = "2.0.3"
 
 [build-dependencies]
-toml = "0.7.6"
->>>>>>> 3f44b896
+toml = "0.7.6"