[package]
name = "tree-sitter-tags"
description = "Library for extracting tag information"
version = "0.21.0-alpha.1"
authors = [
	"Max Brunsfeld <maxbrunsfeld@gmail.com>",
	"Patrick Thomson <patrickt@github.com>",
]
license = "MIT"
readme = "README.md"
edition = "2021"
keywords = ["incremental", "parsing", "syntax", "tagging"]
categories = ["parsing", "text-editors"]
repository = "https://github.com/tree-sitter/tree-sitter"
rust-version.workspace = true

[lib]
crate-type = ["lib", "staticlib"]

[dependencies]
<<<<<<< HEAD
tree-sitter = { path = "../lib", version = "0.21.0-alpha.1" }
=======
regex = "1.9.1"
memchr = "2.5.0"
thiserror = "1.0.43"
>>>>>>> 3f44b896

regex = "1.7"
memchr = "2.5"
thiserror = "1.0"<|MERGE_RESOLUTION|>--- conflicted
+++ resolved
@@ -18,14 +18,8 @@
 crate-type = ["lib", "staticlib"]
 
 [dependencies]
-<<<<<<< HEAD
 tree-sitter = { path = "../lib", version = "0.21.0-alpha.1" }
-=======
+
 regex = "1.9.1"
 memchr = "2.5.0"
-thiserror = "1.0.43"
->>>>>>> 3f44b896
-
-regex = "1.7"
-memchr = "2.5"
-thiserror = "1.0"+thiserror = "1.0.43"