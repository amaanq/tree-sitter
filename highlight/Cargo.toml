[package]
name = "tree-sitter-highlight"
description = "Library for performing syntax highlighting with Tree-sitter"
<<<<<<< HEAD
version = "0.21.0-alpha.1"
=======
version = "0.20.2"
>>>>>>> 3f44b896
authors = [
	"Max Brunsfeld <maxbrunsfeld@gmail.com>",
	"Tim Clem <timothy.clem@gmail.com>",
]
license = "MIT"
readme = "README.md"
edition = "2021"
keywords = ["incremental", "parsing", "syntax", "highlighting"]
categories = ["parsing", "text-editors"]
repository = "https://github.com/tree-sitter/tree-sitter"
rust-version.workspace = true

[lib]
crate-type = ["lib", "staticlib"]

[dependencies]
<<<<<<< HEAD
tree-sitter = { path = "../lib", version = "0.21.0-alpha.1" }
=======
lazy_static = "1.4.0"
regex = "1.9.1"
thiserror = "1.0.43"
>>>>>>> 3f44b896

regex = "1.7"
thiserror = "1.0"
<|MERGE_RESOLUTION|>--- conflicted
+++ resolved
@@ -1,11 +1,7 @@
 [package]
 name = "tree-sitter-highlight"
 description = "Library for performing syntax highlighting with Tree-sitter"
-<<<<<<< HEAD
 version = "0.21.0-alpha.1"
-=======
-version = "0.20.2"
->>>>>>> 3f44b896
 authors = [
 	"Max Brunsfeld <maxbrunsfeld@gmail.com>",
 	"Tim Clem <timothy.clem@gmail.com>",
@@ -22,13 +18,8 @@
 crate-type = ["lib", "staticlib"]
 
 [dependencies]
-<<<<<<< HEAD
 tree-sitter = { path = "../lib", version = "0.21.0-alpha.1" }
-=======
+
 lazy_static = "1.4.0"
-regex = "1.9.1"
-thiserror = "1.0.43"
->>>>>>> 3f44b896
-
 regex = "1.7"
 thiserror = "1.0"
